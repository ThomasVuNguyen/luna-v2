--- conflicted
+++ resolved
@@ -4,13 +4,8 @@
     # Initialize the model
     print("Initializing model...")
     llm = initialize_model(
-<<<<<<< HEAD
-        model_path="./luna-function.gguf",
-        threads=8,
-=======
-        model_path="./qwen2.5-0.5b-instruct-q4_k_m.gguf",
+        model_path="./luna.gguf",
         threads=4,
->>>>>>> 561193da
         context_size=4096,
         system_prompt="### System: You are Luna and you speak flirty."
     )
